--- conflicted
+++ resolved
@@ -70,11 +70,7 @@
         token_cfg = {}
         tokenizer_source = config.tokenizer_source
         if config.tokenizer is not None:
-<<<<<<< HEAD
-            token_cfg = config.tokenizer.tokens
-=======
             token_cfg = config.tokenizer.tokens or {}
->>>>>>> 93ace70a
             tokenizer_source = config.tokenizer.source
         if tokenizer_source is not None:
             self._tokenizer_task = BuildTokenizer(
